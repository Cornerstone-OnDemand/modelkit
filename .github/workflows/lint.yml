--- conflicted
+++ resolved
@@ -8,15 +8,9 @@
 
     steps:
       - name: Checkout repository
-<<<<<<< HEAD
-        uses: actions/checkout@v2
+        uses: actions/checkout@v3
       - name: Set up Python 3.11
-        uses: actions/setup-python@v2
-=======
-        uses: actions/checkout@v3
-      - name: Set up Python 3.10
         uses: actions/setup-python@v3
->>>>>>> 19f6aa92
         with:
           python-version: "3.11"
       - name: Install dependencies
