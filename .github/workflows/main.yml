--- conflicted
+++ resolved
@@ -34,11 +34,7 @@
           OS_NAME: "${{ matrix.os }}"
 
       - name: Add & Commit Badges
-<<<<<<< HEAD
-        if: ${{matrix.os == 'ubuntu-latest' && matrix.python-version == '3.7'}}
-=======
-        if: ${{matrix.os == 'ubuntu-latest' && github.ref == 'main'}}
->>>>>>> e3d95092
+        if: ${{matrix.os == 'ubuntu-latest' && matrix.python-version == '3.7' && github.ref == 'main'}}
         run: |
           git config user.name github-actions
           git config user.email github-actions@github.com
