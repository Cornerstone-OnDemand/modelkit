--- conflicted
+++ resolved
@@ -44,13 +44,8 @@
           git push
 
       - name: 'Upload coverage report'
-<<<<<<< HEAD
         if: ${{matrix.os == 'ubuntu-latest' && matrix.python-version == '3.8' && github.ref == 'refs/heads/main'}}
-        uses: actions/upload-artifact@v2
-=======
-        if: ${{matrix.os == 'ubuntu-latest' && matrix.python-version == '3.7' && github.ref == 'refs/heads/main'}}
         uses: actions/upload-artifact@v3
->>>>>>> 19f6aa92
         with:
           name: coverage
           path: docs/coverage
